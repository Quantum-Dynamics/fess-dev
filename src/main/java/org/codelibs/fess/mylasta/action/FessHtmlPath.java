/*
 * Copyright 2012-2016 CodeLibs Project and the Others.
 *
 * Licensed under the Apache License, Version 2.0 (the "License");
 * you may not use this file except in compliance with the License.
 * You may obtain a copy of the License at
 *
 *     http://www.apache.org/licenses/LICENSE-2.0
 *
 * Unless required by applicable law or agreed to in writing, software
 * distributed under the License is distributed on an "AS IS" BASIS,
 * WITHOUT WARRANTIES OR CONDITIONS OF ANY KIND,
 * either express or implied. See the License for the specific language
 * governing permissions and limitations under the License.
 */
package org.codelibs.fess.mylasta.action;

import org.lastaflute.web.response.next.HtmlNext;

/**
 * The path definition of HTML.
 * @author FreeGen
 */
public interface FessHtmlPath {

    /** The path of the HTML: /admin/backup/admin_backup.jsp */
    HtmlNext path_AdminBackup_AdminBackupJsp = new HtmlNext("/admin/backup/admin_backup.jsp");

    /** The path of the HTML: /admin/badword/admin_badword.jsp */
    HtmlNext path_AdminBadword_AdminBadwordJsp = new HtmlNext("/admin/badword/admin_badword.jsp");

    /** The path of the HTML: /admin/badword/admin_badword_details.jsp */
    HtmlNext path_AdminBadword_AdminBadwordDetailsJsp = new HtmlNext("/admin/badword/admin_badword_details.jsp");

    /** The path of the HTML: /admin/badword/admin_badword_download.jsp */
    HtmlNext path_AdminBadword_AdminBadwordDownloadJsp = new HtmlNext("/admin/badword/admin_badword_download.jsp");

    /** The path of the HTML: /admin/badword/admin_badword_edit.jsp */
    HtmlNext path_AdminBadword_AdminBadwordEditJsp = new HtmlNext("/admin/badword/admin_badword_edit.jsp");

    /** The path of the HTML: /admin/badword/admin_badword_upload.jsp */
    HtmlNext path_AdminBadword_AdminBadwordUploadJsp = new HtmlNext("/admin/badword/admin_badword_upload.jsp");

    /** The path of the HTML: /admin/boostdoc/admin_boostdoc.jsp */
    HtmlNext path_AdminBoostdoc_AdminBoostdocJsp = new HtmlNext("/admin/boostdoc/admin_boostdoc.jsp");

    /** The path of the HTML: /admin/boostdoc/admin_boostdoc_details.jsp */
    HtmlNext path_AdminBoostdoc_AdminBoostdocDetailsJsp = new HtmlNext("/admin/boostdoc/admin_boostdoc_details.jsp");

    /** The path of the HTML: /admin/boostdoc/admin_boostdoc_edit.jsp */
    HtmlNext path_AdminBoostdoc_AdminBoostdocEditJsp = new HtmlNext("/admin/boostdoc/admin_boostdoc_edit.jsp");

    /** The path of the HTML: /admin/crawlinginfo/admin_crawlinginfo.jsp */
    HtmlNext path_AdminCrawlinginfo_AdminCrawlinginfoJsp = new HtmlNext("/admin/crawlinginfo/admin_crawlinginfo.jsp");

    /** The path of the HTML: /admin/crawlinginfo/admin_crawlinginfo_details.jsp */
    HtmlNext path_AdminCrawlinginfo_AdminCrawlinginfoDetailsJsp = new HtmlNext("/admin/crawlinginfo/admin_crawlinginfo_details.jsp");

    /** The path of the HTML: /admin/dashboard/admin_dashboard.jsp */
    HtmlNext path_AdminDashboard_AdminDashboardJsp = new HtmlNext("/admin/dashboard/admin_dashboard.jsp");

    /** The path of the HTML: /admin/dataconfig/admin_dataconfig.jsp */
    HtmlNext path_AdminDataconfig_AdminDataconfigJsp = new HtmlNext("/admin/dataconfig/admin_dataconfig.jsp");

    /** The path of the HTML: /admin/dataconfig/admin_dataconfig_details.jsp */
    HtmlNext path_AdminDataconfig_AdminDataconfigDetailsJsp = new HtmlNext("/admin/dataconfig/admin_dataconfig_details.jsp");

    /** The path of the HTML: /admin/dataconfig/admin_dataconfig_edit.jsp */
    HtmlNext path_AdminDataconfig_AdminDataconfigEditJsp = new HtmlNext("/admin/dataconfig/admin_dataconfig_edit.jsp");

    /** The path of the HTML: /admin/design/admin_design.jsp */
    HtmlNext path_AdminDesign_AdminDesignJsp = new HtmlNext("/admin/design/admin_design.jsp");

    /** The path of the HTML: /admin/design/admin_design_edit.jsp */
    HtmlNext path_AdminDesign_AdminDesignEditJsp = new HtmlNext("/admin/design/admin_design_edit.jsp");

    /** The path of the HTML: /admin/dict/admin_dict.jsp */
    HtmlNext path_AdminDict_AdminDictJsp = new HtmlNext("/admin/dict/admin_dict.jsp");

    /** The path of the HTML: /admin/dict/kuromoji/admin_dict_kuromoji.jsp */
    HtmlNext path_AdminDictKuromoji_AdminDictKuromojiJsp = new HtmlNext("/admin/dict/kuromoji/admin_dict_kuromoji.jsp");

    /** The path of the HTML: /admin/dict/kuromoji/admin_dict_kuromoji_details.jsp */
    HtmlNext path_AdminDictKuromoji_AdminDictKuromojiDetailsJsp = new HtmlNext("/admin/dict/kuromoji/admin_dict_kuromoji_details.jsp");

    /** The path of the HTML: /admin/dict/kuromoji/admin_dict_kuromoji_download.jsp */
    HtmlNext path_AdminDictKuromoji_AdminDictKuromojiDownloadJsp = new HtmlNext("/admin/dict/kuromoji/admin_dict_kuromoji_download.jsp");

    /** The path of the HTML: /admin/dict/kuromoji/admin_dict_kuromoji_edit.jsp */
    HtmlNext path_AdminDictKuromoji_AdminDictKuromojiEditJsp = new HtmlNext("/admin/dict/kuromoji/admin_dict_kuromoji_edit.jsp");

    /** The path of the HTML: /admin/dict/kuromoji/admin_dict_kuromoji_upload.jsp */
    HtmlNext path_AdminDictKuromoji_AdminDictKuromojiUploadJsp = new HtmlNext("/admin/dict/kuromoji/admin_dict_kuromoji_upload.jsp");

<<<<<<< HEAD
    /** The path of the HTML: /admin/dict/protwords/admin_dict_protwords.jsp */
    HtmlNext path_AdminDictProtwords_AdminDictProtwordsJsp = new HtmlNext("/admin/dict/protwords/admin_dict_protwords.jsp");

    /** The path of the HTML: /admin/dict/protwords/admin_dict_protwords_details.jsp */
    HtmlNext path_AdminDictProtwords_AdminDictProtwordsDetailsJsp = new HtmlNext("/admin/dict/protwords/admin_dict_protwords_details.jsp");

    /** The path of the HTML: /admin/dict/protwords/admin_dict_protwords_download.jsp */
    HtmlNext path_AdminDictProtwords_AdminDictProtwordsDownloadJsp =
            new HtmlNext("/admin/dict/protwords/admin_dict_protwords_download.jsp");

    /** The path of the HTML: /admin/dict/protwords/admin_dict_protwords_edit.jsp */
    HtmlNext path_AdminDictProtwords_AdminDictProtwordsEditJsp = new HtmlNext("/admin/dict/protwords/admin_dict_protwords_edit.jsp");

    /** The path of the HTML: /admin/dict/protwords/admin_dict_protwords_upload.jsp */
    HtmlNext path_AdminDictProtwords_AdminDictProtwordsUploadJsp = new HtmlNext("/admin/dict/protwords/admin_dict_protwords_upload.jsp");
=======
    /** The path of the HTML: /admin/dict/mapping/admin_dict_mapping.jsp */
    HtmlNext path_AdminDictMapping_AdminDictMappingJsp = new HtmlNext("/admin/dict/mapping/admin_dict_mapping.jsp");

    /** The path of the HTML: /admin/dict/mapping/admin_dict_mapping_details.jsp */
    HtmlNext path_AdminDictMapping_AdminDictMappingDetailsJsp = new HtmlNext("/admin/dict/mapping/admin_dict_mapping_details.jsp");

    /** The path of the HTML: /admin/dict/mapping/admin_dict_mapping_download.jsp */
    HtmlNext path_AdminDictMapping_AdminDictMappingDownloadJsp = new HtmlNext("/admin/dict/mapping/admin_dict_mapping_download.jsp");

    /** The path of the HTML: /admin/dict/mapping/admin_dict_mapping_edit.jsp */
    HtmlNext path_AdminDictMapping_AdminDictMappingEditJsp = new HtmlNext("/admin/dict/mapping/admin_dict_mapping_edit.jsp");

    /** The path of the HTML: /admin/dict/mapping/admin_dict_mapping_upload.jsp */
    HtmlNext path_AdminDictMapping_AdminDictMappingUploadJsp = new HtmlNext("/admin/dict/mapping/admin_dict_mapping_upload.jsp");
>>>>>>> 859bc0da

    /** The path of the HTML: /admin/dict/seunjeon/admin_dict_seunjeon.jsp */
    HtmlNext path_AdminDictSeunjeon_AdminDictSeunjeonJsp = new HtmlNext("/admin/dict/seunjeon/admin_dict_seunjeon.jsp");

    /** The path of the HTML: /admin/dict/seunjeon/admin_dict_seunjeon_details.jsp */
    HtmlNext path_AdminDictSeunjeon_AdminDictSeunjeonDetailsJsp = new HtmlNext("/admin/dict/seunjeon/admin_dict_seunjeon_details.jsp");

    /** The path of the HTML: /admin/dict/seunjeon/admin_dict_seunjeon_download.jsp */
    HtmlNext path_AdminDictSeunjeon_AdminDictSeunjeonDownloadJsp = new HtmlNext("/admin/dict/seunjeon/admin_dict_seunjeon_download.jsp");

    /** The path of the HTML: /admin/dict/seunjeon/admin_dict_seunjeon_edit.jsp */
    HtmlNext path_AdminDictSeunjeon_AdminDictSeunjeonEditJsp = new HtmlNext("/admin/dict/seunjeon/admin_dict_seunjeon_edit.jsp");

    /** The path of the HTML: /admin/dict/seunjeon/admin_dict_seunjeon_upload.jsp */
    HtmlNext path_AdminDictSeunjeon_AdminDictSeunjeonUploadJsp = new HtmlNext("/admin/dict/seunjeon/admin_dict_seunjeon_upload.jsp");

    /** The path of the HTML: /admin/dict/synonym/admin_dict_synonym.jsp */
    HtmlNext path_AdminDictSynonym_AdminDictSynonymJsp = new HtmlNext("/admin/dict/synonym/admin_dict_synonym.jsp");

    /** The path of the HTML: /admin/dict/synonym/admin_dict_synonym_details.jsp */
    HtmlNext path_AdminDictSynonym_AdminDictSynonymDetailsJsp = new HtmlNext("/admin/dict/synonym/admin_dict_synonym_details.jsp");

    /** The path of the HTML: /admin/dict/synonym/admin_dict_synonym_download.jsp */
    HtmlNext path_AdminDictSynonym_AdminDictSynonymDownloadJsp = new HtmlNext("/admin/dict/synonym/admin_dict_synonym_download.jsp");

    /** The path of the HTML: /admin/dict/synonym/admin_dict_synonym_edit.jsp */
    HtmlNext path_AdminDictSynonym_AdminDictSynonymEditJsp = new HtmlNext("/admin/dict/synonym/admin_dict_synonym_edit.jsp");

    /** The path of the HTML: /admin/dict/synonym/admin_dict_synonym_upload.jsp */
    HtmlNext path_AdminDictSynonym_AdminDictSynonymUploadJsp = new HtmlNext("/admin/dict/synonym/admin_dict_synonym_upload.jsp");

    /** The path of the HTML: /admin/duplicatehost/admin_duplicatehost.jsp */
    HtmlNext path_AdminDuplicatehost_AdminDuplicatehostJsp = new HtmlNext("/admin/duplicatehost/admin_duplicatehost.jsp");

    /** The path of the HTML: /admin/duplicatehost/admin_duplicatehost_details.jsp */
    HtmlNext path_AdminDuplicatehost_AdminDuplicatehostDetailsJsp = new HtmlNext("/admin/duplicatehost/admin_duplicatehost_details.jsp");

    /** The path of the HTML: /admin/duplicatehost/admin_duplicatehost_edit.jsp */
    HtmlNext path_AdminDuplicatehost_AdminDuplicatehostEditJsp = new HtmlNext("/admin/duplicatehost/admin_duplicatehost_edit.jsp");

    /** The path of the HTML: /admin/elevateword/admin_elevateword.jsp */
    HtmlNext path_AdminElevateword_AdminElevatewordJsp = new HtmlNext("/admin/elevateword/admin_elevateword.jsp");

    /** The path of the HTML: /admin/elevateword/admin_elevateword_details.jsp */
    HtmlNext path_AdminElevateword_AdminElevatewordDetailsJsp = new HtmlNext("/admin/elevateword/admin_elevateword_details.jsp");

    /** The path of the HTML: /admin/elevateword/admin_elevateword_download.jsp */
    HtmlNext path_AdminElevateword_AdminElevatewordDownloadJsp = new HtmlNext("/admin/elevateword/admin_elevateword_download.jsp");

    /** The path of the HTML: /admin/elevateword/admin_elevateword_edit.jsp */
    HtmlNext path_AdminElevateword_AdminElevatewordEditJsp = new HtmlNext("/admin/elevateword/admin_elevateword_edit.jsp");

    /** The path of the HTML: /admin/elevateword/admin_elevateword_upload.jsp */
    HtmlNext path_AdminElevateword_AdminElevatewordUploadJsp = new HtmlNext("/admin/elevateword/admin_elevateword_upload.jsp");

    /** The path of the HTML: /admin/error/admin_error.jsp */
    HtmlNext path_AdminError_AdminErrorJsp = new HtmlNext("/admin/error/admin_error.jsp");

    /** The path of the HTML: /admin/esreq/admin_esreq.jsp */
    HtmlNext path_AdminEsreq_AdminEsreqJsp = new HtmlNext("/admin/esreq/admin_esreq.jsp");

    /** The path of the HTML: /admin/failureurl/admin_failureurl.jsp */
    HtmlNext path_AdminFailureurl_AdminFailureurlJsp = new HtmlNext("/admin/failureurl/admin_failureurl.jsp");

    /** The path of the HTML: /admin/failureurl/admin_failureurl_details.jsp */
    HtmlNext path_AdminFailureurl_AdminFailureurlDetailsJsp = new HtmlNext("/admin/failureurl/admin_failureurl_details.jsp");

    /** The path of the HTML: /admin/fileauth/admin_fileauth.jsp */
    HtmlNext path_AdminFileauth_AdminFileauthJsp = new HtmlNext("/admin/fileauth/admin_fileauth.jsp");

    /** The path of the HTML: /admin/fileauth/admin_fileauth_details.jsp */
    HtmlNext path_AdminFileauth_AdminFileauthDetailsJsp = new HtmlNext("/admin/fileauth/admin_fileauth_details.jsp");

    /** The path of the HTML: /admin/fileauth/admin_fileauth_edit.jsp */
    HtmlNext path_AdminFileauth_AdminFileauthEditJsp = new HtmlNext("/admin/fileauth/admin_fileauth_edit.jsp");

    /** The path of the HTML: /admin/fileconfig/admin_fileconfig.jsp */
    HtmlNext path_AdminFileconfig_AdminFileconfigJsp = new HtmlNext("/admin/fileconfig/admin_fileconfig.jsp");

    /** The path of the HTML: /admin/fileconfig/admin_fileconfig_details.jsp */
    HtmlNext path_AdminFileconfig_AdminFileconfigDetailsJsp = new HtmlNext("/admin/fileconfig/admin_fileconfig_details.jsp");

    /** The path of the HTML: /admin/fileconfig/admin_fileconfig_edit.jsp */
    HtmlNext path_AdminFileconfig_AdminFileconfigEditJsp = new HtmlNext("/admin/fileconfig/admin_fileconfig_edit.jsp");

    /** The path of the HTML: /admin/general/admin_general.jsp */
    HtmlNext path_AdminGeneral_AdminGeneralJsp = new HtmlNext("/admin/general/admin_general.jsp");

    /** The path of the HTML: /admin/group/admin_group.jsp */
    HtmlNext path_AdminGroup_AdminGroupJsp = new HtmlNext("/admin/group/admin_group.jsp");

    /** The path of the HTML: /admin/group/admin_group_details.jsp */
    HtmlNext path_AdminGroup_AdminGroupDetailsJsp = new HtmlNext("/admin/group/admin_group_details.jsp");

    /** The path of the HTML: /admin/group/admin_group_edit.jsp */
    HtmlNext path_AdminGroup_AdminGroupEditJsp = new HtmlNext("/admin/group/admin_group_edit.jsp");

    /** The path of the HTML: /admin/joblog/admin_joblog.jsp */
    HtmlNext path_AdminJoblog_AdminJoblogJsp = new HtmlNext("/admin/joblog/admin_joblog.jsp");

    /** The path of the HTML: /admin/joblog/admin_joblog_details.jsp */
    HtmlNext path_AdminJoblog_AdminJoblogDetailsJsp = new HtmlNext("/admin/joblog/admin_joblog_details.jsp");

    /** The path of the HTML: /admin/keymatch/admin_keymatch.jsp */
    HtmlNext path_AdminKeymatch_AdminKeymatchJsp = new HtmlNext("/admin/keymatch/admin_keymatch.jsp");

    /** The path of the HTML: /admin/keymatch/admin_keymatch_details.jsp */
    HtmlNext path_AdminKeymatch_AdminKeymatchDetailsJsp = new HtmlNext("/admin/keymatch/admin_keymatch_details.jsp");

    /** The path of the HTML: /admin/keymatch/admin_keymatch_edit.jsp */
    HtmlNext path_AdminKeymatch_AdminKeymatchEditJsp = new HtmlNext("/admin/keymatch/admin_keymatch_edit.jsp");

    /** The path of the HTML: /admin/labeltype/admin_labeltype.jsp */
    HtmlNext path_AdminLabeltype_AdminLabeltypeJsp = new HtmlNext("/admin/labeltype/admin_labeltype.jsp");

    /** The path of the HTML: /admin/labeltype/admin_labeltype_details.jsp */
    HtmlNext path_AdminLabeltype_AdminLabeltypeDetailsJsp = new HtmlNext("/admin/labeltype/admin_labeltype_details.jsp");

    /** The path of the HTML: /admin/labeltype/admin_labeltype_edit.jsp */
    HtmlNext path_AdminLabeltype_AdminLabeltypeEditJsp = new HtmlNext("/admin/labeltype/admin_labeltype_edit.jsp");

    /** The path of the HTML: /admin/log/admin_log.jsp */
    HtmlNext path_AdminLog_AdminLogJsp = new HtmlNext("/admin/log/admin_log.jsp");

    /** The path of the HTML: /admin/pathmap/admin_pathmap.jsp */
    HtmlNext path_AdminPathmap_AdminPathmapJsp = new HtmlNext("/admin/pathmap/admin_pathmap.jsp");

    /** The path of the HTML: /admin/pathmap/admin_pathmap_details.jsp */
    HtmlNext path_AdminPathmap_AdminPathmapDetailsJsp = new HtmlNext("/admin/pathmap/admin_pathmap_details.jsp");

    /** The path of the HTML: /admin/pathmap/admin_pathmap_edit.jsp */
    HtmlNext path_AdminPathmap_AdminPathmapEditJsp = new HtmlNext("/admin/pathmap/admin_pathmap_edit.jsp");

    /** The path of the HTML: /admin/reqheader/admin_reqheader.jsp */
    HtmlNext path_AdminReqheader_AdminReqheaderJsp = new HtmlNext("/admin/reqheader/admin_reqheader.jsp");

    /** The path of the HTML: /admin/reqheader/admin_reqheader_details.jsp */
    HtmlNext path_AdminReqheader_AdminReqheaderDetailsJsp = new HtmlNext("/admin/reqheader/admin_reqheader_details.jsp");

    /** The path of the HTML: /admin/reqheader/admin_reqheader_edit.jsp */
    HtmlNext path_AdminReqheader_AdminReqheaderEditJsp = new HtmlNext("/admin/reqheader/admin_reqheader_edit.jsp");

    /** The path of the HTML: /admin/role/admin_role.jsp */
    HtmlNext path_AdminRole_AdminRoleJsp = new HtmlNext("/admin/role/admin_role.jsp");

    /** The path of the HTML: /admin/role/admin_role_details.jsp */
    HtmlNext path_AdminRole_AdminRoleDetailsJsp = new HtmlNext("/admin/role/admin_role_details.jsp");

    /** The path of the HTML: /admin/role/admin_role_edit.jsp */
    HtmlNext path_AdminRole_AdminRoleEditJsp = new HtmlNext("/admin/role/admin_role_edit.jsp");

    /** The path of the HTML: /admin/scheduler/admin_scheduler.jsp */
    HtmlNext path_AdminScheduler_AdminSchedulerJsp = new HtmlNext("/admin/scheduler/admin_scheduler.jsp");

    /** The path of the HTML: /admin/scheduler/admin_scheduler_details.jsp */
    HtmlNext path_AdminScheduler_AdminSchedulerDetailsJsp = new HtmlNext("/admin/scheduler/admin_scheduler_details.jsp");

    /** The path of the HTML: /admin/scheduler/admin_scheduler_edit.jsp */
    HtmlNext path_AdminScheduler_AdminSchedulerEditJsp = new HtmlNext("/admin/scheduler/admin_scheduler_edit.jsp");

    /** The path of the HTML: /admin/searchlist/admin_searchlist.jsp */
    HtmlNext path_AdminSearchlist_AdminSearchlistJsp = new HtmlNext("/admin/searchlist/admin_searchlist.jsp");

    /** The path of the HTML: /admin/systeminfo/admin_systeminfo.jsp */
    HtmlNext path_AdminSysteminfo_AdminSysteminfoJsp = new HtmlNext("/admin/systeminfo/admin_systeminfo.jsp");

    /** The path of the HTML: /admin/upgrade/admin_upgrade.jsp */
    HtmlNext path_AdminUpgrade_AdminUpgradeJsp = new HtmlNext("/admin/upgrade/admin_upgrade.jsp");

    /** The path of the HTML: /admin/user/admin_user.jsp */
    HtmlNext path_AdminUser_AdminUserJsp = new HtmlNext("/admin/user/admin_user.jsp");

    /** The path of the HTML: /admin/user/admin_user_details.jsp */
    HtmlNext path_AdminUser_AdminUserDetailsJsp = new HtmlNext("/admin/user/admin_user_details.jsp");

    /** The path of the HTML: /admin/user/admin_user_edit.jsp */
    HtmlNext path_AdminUser_AdminUserEditJsp = new HtmlNext("/admin/user/admin_user_edit.jsp");

    /** The path of the HTML: /admin/webauth/admin_webauth.jsp */
    HtmlNext path_AdminWebauth_AdminWebauthJsp = new HtmlNext("/admin/webauth/admin_webauth.jsp");

    /** The path of the HTML: /admin/webauth/admin_webauth_details.jsp */
    HtmlNext path_AdminWebauth_AdminWebauthDetailsJsp = new HtmlNext("/admin/webauth/admin_webauth_details.jsp");

    /** The path of the HTML: /admin/webauth/admin_webauth_edit.jsp */
    HtmlNext path_AdminWebauth_AdminWebauthEditJsp = new HtmlNext("/admin/webauth/admin_webauth_edit.jsp");

    /** The path of the HTML: /admin/webconfig/admin_webconfig.jsp */
    HtmlNext path_AdminWebconfig_AdminWebconfigJsp = new HtmlNext("/admin/webconfig/admin_webconfig.jsp");

    /** The path of the HTML: /admin/webconfig/admin_webconfig_details.jsp */
    HtmlNext path_AdminWebconfig_AdminWebconfigDetailsJsp = new HtmlNext("/admin/webconfig/admin_webconfig_details.jsp");

    /** The path of the HTML: /admin/webconfig/admin_webconfig_edit.jsp */
    HtmlNext path_AdminWebconfig_AdminWebconfigEditJsp = new HtmlNext("/admin/webconfig/admin_webconfig_edit.jsp");

    /** The path of the HTML: /admin/wizard/admin_wizard.jsp */
    HtmlNext path_AdminWizard_AdminWizardJsp = new HtmlNext("/admin/wizard/admin_wizard.jsp");

    /** The path of the HTML: /admin/wizard/admin_wizard_config.jsp */
    HtmlNext path_AdminWizard_AdminWizardConfigJsp = new HtmlNext("/admin/wizard/admin_wizard_config.jsp");

    /** The path of the HTML: /admin/wizard/admin_wizard_start.jsp */
    HtmlNext path_AdminWizard_AdminWizardStartJsp = new HtmlNext("/admin/wizard/admin_wizard_start.jsp");

    /** The path of the HTML: /error/badRequest.jsp */
    HtmlNext path_Error_BadRequestJsp = new HtmlNext("/error/badRequest.jsp");

    /** The path of the HTML: /error/error.jsp */
    HtmlNext path_Error_ErrorJsp = new HtmlNext("/error/error.jsp");

    /** The path of the HTML: /error/footer.jsp */
    HtmlNext path_Error_FooterJsp = new HtmlNext("/error/footer.jsp");

    /** The path of the HTML: /error/header.jsp */
    HtmlNext path_Error_HeaderJsp = new HtmlNext("/error/header.jsp");

    /** The path of the HTML: /error/notFound.jsp */
    HtmlNext path_Error_NotFoundJsp = new HtmlNext("/error/notFound.jsp");

    /** The path of the HTML: /error/redirect.jsp */
    HtmlNext path_Error_RedirectJsp = new HtmlNext("/error/redirect.jsp");

    /** The path of the HTML: /error/system.jsp */
    HtmlNext path_Error_SystemJsp = new HtmlNext("/error/system.jsp");

    /** The path of the HTML: /footer.jsp */
    HtmlNext path_FooterJsp = new HtmlNext("/footer.jsp");

    /** The path of the HTML: /header.jsp */
    HtmlNext path_HeaderJsp = new HtmlNext("/header.jsp");

    /** The path of the HTML: /help.jsp */
    HtmlNext path_HelpJsp = new HtmlNext("/help.jsp");

    /** The path of the HTML: /index.jsp */
    HtmlNext path_IndexJsp = new HtmlNext("/index.jsp");

    /** The path of the HTML: /login/index.jsp */
    HtmlNext path_Login_IndexJsp = new HtmlNext("/login/index.jsp");

    /** The path of the HTML: /profile/index.jsp */
    HtmlNext path_Profile_IndexJsp = new HtmlNext("/profile/index.jsp");

    /** The path of the HTML: /search.jsp */
    HtmlNext path_SearchJsp = new HtmlNext("/search.jsp");

    /** The path of the HTML: /searchNoResult.jsp */
    HtmlNext path_SearchNoResultJsp = new HtmlNext("/searchNoResult.jsp");

    /** The path of the HTML: /searchResults.jsp */
    HtmlNext path_SearchResultsJsp = new HtmlNext("/searchResults.jsp");
}<|MERGE_RESOLUTION|>--- conflicted
+++ resolved
@@ -92,7 +92,21 @@
     /** The path of the HTML: /admin/dict/kuromoji/admin_dict_kuromoji_upload.jsp */
     HtmlNext path_AdminDictKuromoji_AdminDictKuromojiUploadJsp = new HtmlNext("/admin/dict/kuromoji/admin_dict_kuromoji_upload.jsp");
 
-<<<<<<< HEAD
+    /** The path of the HTML: /admin/dict/mapping/admin_dict_mapping.jsp */
+    HtmlNext path_AdminDictMapping_AdminDictMappingJsp = new HtmlNext("/admin/dict/mapping/admin_dict_mapping.jsp");
+
+    /** The path of the HTML: /admin/dict/mapping/admin_dict_mapping_details.jsp */
+    HtmlNext path_AdminDictMapping_AdminDictMappingDetailsJsp = new HtmlNext("/admin/dict/mapping/admin_dict_mapping_details.jsp");
+
+    /** The path of the HTML: /admin/dict/mapping/admin_dict_mapping_download.jsp */
+    HtmlNext path_AdminDictMapping_AdminDictMappingDownloadJsp = new HtmlNext("/admin/dict/mapping/admin_dict_mapping_download.jsp");
+
+    /** The path of the HTML: /admin/dict/mapping/admin_dict_mapping_edit.jsp */
+    HtmlNext path_AdminDictMapping_AdminDictMappingEditJsp = new HtmlNext("/admin/dict/mapping/admin_dict_mapping_edit.jsp");
+
+    /** The path of the HTML: /admin/dict/mapping/admin_dict_mapping_upload.jsp */
+    HtmlNext path_AdminDictMapping_AdminDictMappingUploadJsp = new HtmlNext("/admin/dict/mapping/admin_dict_mapping_upload.jsp");
+
     /** The path of the HTML: /admin/dict/protwords/admin_dict_protwords.jsp */
     HtmlNext path_AdminDictProtwords_AdminDictProtwordsJsp = new HtmlNext("/admin/dict/protwords/admin_dict_protwords.jsp");
 
@@ -108,22 +122,6 @@
 
     /** The path of the HTML: /admin/dict/protwords/admin_dict_protwords_upload.jsp */
     HtmlNext path_AdminDictProtwords_AdminDictProtwordsUploadJsp = new HtmlNext("/admin/dict/protwords/admin_dict_protwords_upload.jsp");
-=======
-    /** The path of the HTML: /admin/dict/mapping/admin_dict_mapping.jsp */
-    HtmlNext path_AdminDictMapping_AdminDictMappingJsp = new HtmlNext("/admin/dict/mapping/admin_dict_mapping.jsp");
-
-    /** The path of the HTML: /admin/dict/mapping/admin_dict_mapping_details.jsp */
-    HtmlNext path_AdminDictMapping_AdminDictMappingDetailsJsp = new HtmlNext("/admin/dict/mapping/admin_dict_mapping_details.jsp");
-
-    /** The path of the HTML: /admin/dict/mapping/admin_dict_mapping_download.jsp */
-    HtmlNext path_AdminDictMapping_AdminDictMappingDownloadJsp = new HtmlNext("/admin/dict/mapping/admin_dict_mapping_download.jsp");
-
-    /** The path of the HTML: /admin/dict/mapping/admin_dict_mapping_edit.jsp */
-    HtmlNext path_AdminDictMapping_AdminDictMappingEditJsp = new HtmlNext("/admin/dict/mapping/admin_dict_mapping_edit.jsp");
-
-    /** The path of the HTML: /admin/dict/mapping/admin_dict_mapping_upload.jsp */
-    HtmlNext path_AdminDictMapping_AdminDictMappingUploadJsp = new HtmlNext("/admin/dict/mapping/admin_dict_mapping_upload.jsp");
->>>>>>> 859bc0da
 
     /** The path of the HTML: /admin/dict/seunjeon/admin_dict_seunjeon.jsp */
     HtmlNext path_AdminDictSeunjeon_AdminDictSeunjeonJsp = new HtmlNext("/admin/dict/seunjeon/admin_dict_seunjeon.jsp");
