--- conflicted
+++ resolved
@@ -2,7 +2,7 @@
 <html>
 <head>
 <meta charset="UTF-8">
-<title>Fess | <la:message key="labels.dict_synonym_configuration" /></title>
+<title>Fess | <bean:message key="labels.dict_synonym_configuration" /></title>
 <jsp:include page="/WEB-INF/view/common/admin2/head.jsp"></jsp:include>
 </head>
 <body class="skin-blue sidebar-mini">
@@ -15,141 +15,20 @@
 
 	<div class="content-wrapper">
 
-<<<<<<< HEAD
-			<%-- Content Header --%>
-			<section class="content-header">
-				<h1>
-					<la:message key="labels.dict_synonym_title" />
-				</h1>
-				<ol class="breadcrumb">
-					<li class="active"><la:link href="index">
-							<la:message key="labels.dict_synonym_list_link" />
-						</la:link></li>
-				</ol>
-			</section>
-=======
 		<%-- Content Header --%>
 		<section class="content-header">
 		<h1>
 			<bean:message key="labels.dict_synonym_title" />
 		</h1>
 		<ol class="breadcrumb">
-			<li class="active"><s:link href="index">
+			<li class="active"><la:link href="index">
 			<bean:message key="labels.dict_synonym_list_link" />
-			</s:link></li>
+			</la:link></li>
 		</ol>
 		</section>
->>>>>>> 2813d0b9
 
 		<section class="content">
 
-<<<<<<< HEAD
-				<div class="row">
-					<div class="col-md-12">
-						<div class="box">
-							<%-- Box Header --%>
-							<div class="box-header with-border">
-								<h3 class="box-title">
-									<la:message key="labels.dict_synonym_list_link" />
-								</h3>
-								<div class="box-tools pull-right">
-										<span class="label label-default">
-												<la:link href="../index">
-														<la:message key="labels.dict_list_link" />
-												</la:link>
-										</span>
-										<span class="label label-default">
-												<la:link href="#">
-														<la:message key="labels.dict_synonym_list_link" />
-												</la:link>
-										</span>
-										<span class="label label-default">
-												<la:link href="createpage?dictId=${f:u(dictId)}">
-														<la:message key="labels.dict_synonym_link_create" />
-												</la:link>
-										</span>
-										<span class="label label-default">
-												<la:link href="downloadpage?dictId=${f:u(dictId)}">
-														<la:message key="labels.dict_synonym_link_download" />
-												</la:link>
-										</span>
-										<span class="label label-default">
-												<la:link href="uploadpage?dictId=${f:u(dictId)}">
-														<la:message key="labels.dict_synonym_link_upload" />
-												</la:link>
-										</span>
-								</div>
-							</div>
-							<%-- Box Body --%>
-							<div class="box-body">
-								<%-- Message --%>
-								<div>
-									<html:messages id="msg" message="true">
-										<div class="alert-message info">
-											<bean:write name="msg" ignore="true" />
-										</div>
-									</html:messages>
-									<html:errors />
-								</div>
-								<%-- List --%>
-								<c:if test="${synonymPager.allRecordCount == 0}">
-									<p class="alert-message warning">
-										<la:message key="labels.list_could_not_find_crud_table" />
-									</p>
-								</c:if>
-								<c:if test="${synonymPager.allRecordCount > 0}">
-									<table class="table table-bordered table-striped">
-										<thead>
-												<tr>
-														<th> <la:message key="labels.dict_synonym_source" /> </th>
-														<th> <la:message key="labels.dict_synonym_target" /> </th>
-												</tr>
-										</thead>
-										<tbody>
-												<c:forEach var="data" varStatus="s" items="${synonymItemItems}">
-														<tr class="${s.index % 2 == 0 ? 'row1' : 'row2'}" data-href="confirmpage/${f:u(dictId)}/4/${f:u(data.id)}">
-																<td>${f:h(data.inputs)}</td>
-																<td>${f:h(data.outputs)}</td>
-														</tr>
-												</c:forEach>
-										</tbody>
-									</table>
-								</c:if>
-							</div>
-							<%-- Box Footer --%>
-							<div class="box-footer">
-								<%-- Paging Info --%>
-								<span><la:message key="labels.pagination_page_guide_msg" arg0="${f:h(synonymPager.currentPageNumber)}"
-										arg1="${f:h(synonymPager.allPageCount)}" arg2="${f:h(synonymPager.allRecordCount)}"
-									/></span>
-
-								<%-- Paging Navigation --%>
-								<ul class="pagination pagination-sm no-margin pull-right">
-									<c:if test="${synonymPager.existPrePage}">
-										<li class="prev"><la:link href="list/${synonymPager.currentPageNumber - 1}">
-												<la:message key="labels.dict_link_prev_page" />
-											</la:link></li>
-									</c:if>
-									<c:if test="${!synonymPager.existPrePage}">
-										<li class="prev disabled"><a href="#"><la:message key="labels.dict_link_prev_page" /></a></li>
-									</c:if>
-									<c:forEach var="p" varStatus="s" items="${synonymPager.pageNumberList}">
-										<li <c:if test="${p == synonymPager.currentPageNumber}">class="active"</c:if>><la:link href="list/${p}">${p}</la:link>
-										</li>
-									</c:forEach>
-									<c:if test="${synonymPager.existNextPage}">
-										<li class="next"><la:link href="list/${synonymPager.currentPageNumber + 1}">
-												<la:message key="labels.dict_link_next_page" />
-											</la:link></li>
-									</c:if>
-									<c:if test="${!synonymPager.existNextPage}">
-										<li class="next disabled"><a href="#"><la:message key="labels.dict_link_next_page" /></a></li>
-									</c:if>
-								</ul>
-
-							</div>
-						</div>
-=======
 		<div class="row">
 			<div class="col-md-12">
 			<div class="box">
@@ -160,9 +39,9 @@
 				</h3>
 				<div class="box-tools pull-right">
 					<span class="label label-default">
-					<s:link href="../index">
+					<la:link href="../index">
 						<bean:message key="labels.dict_list_link" />
-					</s:link>
+					</la:link>
 					</span>
 					<span class="label label-default">
 					<a href="#">
@@ -170,19 +49,19 @@
 					</a>
 					</span>
 					<span class="label label-default">
-					<s:link href="createpage?dictId=${f:u(dictId)}">
+					<la:link href="createpage?dictId=${f:u(dictId)}">
 						<bean:message key="labels.dict_synonym_link_create" />
-					</s:link>
+					</la:link>
 					</span>
 					<span class="label label-default">
-					<s:link href="downloadpage?dictId=${f:u(dictId)}">
+					<la:link href="downloadpage?dictId=${f:u(dictId)}">
 						<bean:message key="labels.dict_synonym_link_download" />
-					</s:link>
+					</la:link>
 					</span>
 					<span class="label label-default">
-					<s:link href="uploadpage?dictId=${f:u(dictId)}">
+					<la:link href="uploadpage?dictId=${f:u(dictId)}">
 						<bean:message key="labels.dict_synonym_link_upload" />
-					</s:link>
+					</la:link>
 					</span>
 				</div>
 				</div>
@@ -190,13 +69,12 @@
 				<div class="box-body">
 				<%-- Message --%>
 				<div>
-					<html:messages id="msg" message="true">
+					<la:messages id="msg" message="true">
 					<div class="alert-message info">
 						<bean:write name="msg" ignore="true" />
->>>>>>> 2813d0b9
 					</div>
-					</html:messages>
-					<html:errors />
+					</la:messages>
+					<la:errors />
 				</div>
 				<%-- List --%>
 				<c:if test="${synonymPager.allRecordCount == 0}">
@@ -233,21 +111,21 @@
 				<%-- Paging Navigation --%>
 				<ul class="pagination pagination-sm no-margin pull-right">
 					<c:if test="${synonymPager.existPrePage}">
-					<li class="prev"><s:link href="list/${synonymPager.currentPageNumber - 1}">
+					<li class="prev"><la:link href="list/${synonymPager.currentPageNumber - 1}">
 						<bean:message key="labels.dict_link_prev_page" />
-					</s:link></li>
+					</la:link></li>
 					</c:if>
 					<c:if test="${!synonymPager.existPrePage}">
 					<li class="prev disabled"><a href="#"><bean:message key="labels.dict_link_prev_page" /></a></li>
 					</c:if>
 					<c:forEach var="p" varStatus="s" items="${synonymPager.pageNumberList}">
-					<li <c:if test="${p == synonymPager.currentPageNumber}">class="active"</c:if>><s:link href="list/${p}">${p}</s:link>
+					<li <c:if test="${p == synonymPager.currentPageNumber}">class="active"</c:if>><la:link href="list/${p}">${p}</la:link>
 					</li>
 					</c:forEach>
 					<c:if test="${synonymPager.existNextPage}">
-					<li class="next"><s:link href="list/${synonymPager.currentPageNumber + 1}">
+					<li class="next"><la:link href="list/${synonymPager.currentPageNumber + 1}">
 						<bean:message key="labels.dict_link_next_page" />
-					</s:link></li>
+					</la:link></li>
 					</c:if>
 					<c:if test="${!synonymPager.existNextPage}">
 					<li class="next disabled"><a href="#"><bean:message key="labels.dict_link_next_page" /></a></li>
