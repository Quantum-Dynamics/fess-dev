<<<<<<< HEAD
<%@page pageEncoding="UTF-8" contentType="text/html; charset=UTF-8"%><tiles:insert template="/WEB-INF/view/common/admin/layout.jsp"
	flush="true">
	<tiles:put name="title">
		<la:message key="labels.dict_synonym_configuration" />
	</tiles:put>
	<tiles:put name="header" value="/WEB-INF/view/common/admin/header.jsp" />
	<tiles:put name="footer" value="/WEB-INF/view/common/admin/footer.jsp" />
	<tiles:put name="menu" value="/WEB-INF/view/common/admin/menu.jsp" />
	<tiles:put name="menuType" value="dict" />
	<tiles:put name="headerScript" type="string"></tiles:put>
	<tiles:put name="body" type="string">

		<h3>
			<la:message key="labels.dict_synonym_title" />
		</h3>
=======
<%@page pageEncoding="UTF-8" contentType="text/html; charset=UTF-8"%><!DOCTYPE html>
<html>
<head>
<meta charset="UTF-8">
<title>Fess | <bean:message key="labels.dict_synonym_configuration" /></title>
<jsp:include page="/WEB-INF/view/common/admin2/head.jsp"></jsp:include>
</head>
<body class="skin-blue sidebar-mini">
    <div class="wrapper">
	<jsp:include page="/WEB-INF/view/common/admin2/header.jsp"></jsp:include>
	<jsp:include page="/WEB-INF/view/common/admin2/sidebar.jsp">
	    <jsp:param name="menuCategoryType" value="crawl" />
	    <jsp:param name="menuType" value="dict" />
	</jsp:include>
	<div class="content-wrapper">

	    <%-- Content Header --%>
	    <section class="content-header">
		<h1>
		    <bean:message key="labels.dict_synonym_title" />
		</h1>
	    </section>
>>>>>>> 2813d0b9

	    <section class="content">

<<<<<<< HEAD
			<div>
				<ul class="pills">
					<li><la:link href="../index">
							<la:message key="labels.dict_list_link" />
						</la:link></li>
					<li><la:link href="index?dictId=${f:u(dictId)}">
							<la:message key="labels.dict_synonym_list_link" />
						</la:link></li>
					<c:if test="${crudMode == 1}">
					<li class="active"><a href="#"><la:message
								key="labels.dict_synonym_link_create" /></a></li>
					</c:if>
					<c:if test="${crudMode == 2}">
					<li class="active"><a href="#"><la:message
								key="labels.dict_synonym_link_update" /></a></li>
					</c:if>
					<c:if test="${crudMode == 3}">
					<li class="active"><a href="#"><la:message
								key="labels.dict_synonym_link_delete" /></a></li>
					</c:if>
					<c:if test="${crudMode == 4}">
					<li class="active"><a href="#"><la:message
								key="labels.dict_synonym_link_confirm" /></a></li>
					</c:if>
					<li><la:link href="downloadpage?dictId=${f:u(dictId)}">
							<la:message key="labels.dict_synonym_link_download" />
						</la:link></li>
					<li><la:link href="uploadpage?dictId=${f:u(dictId)}">
							<la:message key="labels.dict_synonym_link_upload" />
						</la:link></li>
				</ul>
			</div>

		<%-- Edit Form: BEGIN --%>
		<la:form>
			<la:hidden property="crudMode" />
			<div>
				<la:hidden property="dictId" />
				<c:if test="${crudMode==2}">
					<la:hidden property="id" />
				</c:if>
				<table class="bordered-table zebra-striped" style="width: 500px;">
					<tbody>
						<tr>
							<th style="width: 150px;"><la:message
									key="labels.dict_synonym_source" /></th>
							<td><la:textarea property="inputs" rows="5" style="width:98%;" /></td>
						</tr>
						<tr>
							<th><la:message
									key="labels.dict_synonym_target" /></th>
							<td><la:textarea property="outputs" rows="5" style="width:98%;" /></td>
						</tr>
					</tbody>
					<tfoot>
						<tr>
							<td colspan="2"><c:if test="${crudMode == 1}">
									<input type="submit" class="btn small" name="confirmfromcreate"
										value="<la:message key="labels.dict_synonym_button_create"/>" />
									<input type="submit" class="btn small" name="back"
										value="<la:message key="labels.dict_synonym_button_back"/>" />
								</c:if> <c:if test="${crudMode == 2}">
									<input type="submit" class="btn small" name="confirmfromupdate"
										value="<la:message key="labels.dict_synonym_button_confirm"/>" />
									<input type="submit" class="btn small" name="back"
										value="<la:message key="labels.dict_synonym_button_back"/>" />
								</c:if></td>
						</tr>
					</tfoot>
				</table>
			</div>
		</la:form>
		<%-- Edit Form: BEGIN --%>
=======
		<%-- Form --%>
		<s:form>
		    <html:hidden property="crudMode" />
		    <html:hidden property="dictId" />
		    <c:if test="${crudMode==2}">
			<html:hidden property="id" />
		    </c:if>
		    <div class="row">
			<div class="col-md-12">
			    <div class="box">
				<%-- Box Header --%>
				<div class="box-header with-border">
				    <h3 class="box-title">
					<c:if test="${crudMode == 1}">
					    <bean:message key="labels.dict_synonym_link_create" />
					</c:if>
					<c:if test="${crudMode == 2}">
					    <bean:message key="labels.dict_synonym_link_update" />
					</c:if>
				    </h3>
				    <div class="box-tools pull-right">
					<span class="label label-default">
					    <s:link href="../index">
						<bean:message key="labels.dict_list_link" />
					    </s:link>
					</span>
					<span class="label label-default">
					    <s:link href="index?dictId=${f:u(dictId)}">
						<bean:message key="labels.dict_synonym_list_link" />
					    </s:link>
					</span>
					<c:if test="${crudMode == 1}">
					    <span class="label label-default">
						<a href="#">
						    <bean:message key="labels.dict_synonym_link_create" />
						</a>
					    </span>
					</c:if>
					<c:if test="${crudMode == 2}">
					    <span class="label label-default">
						<a href="#">
						    <bean:message key="labels.dict_synonym_link_update" />
						</a>
					    </span>
					</c:if>
					<c:if test="${crudMode == 3}">
					    <span class="label label-default">
						<a href="#">
						    <bean:message key="labels.dict_synonym_link_delete" />
						</a>
					    </span>
					</c:if>
					<c:if test="${crudMode == 4}">
					    <span class="label label-default">
						<a href="#">
						    <bean:message key="labels.dict_synonym_link_confirm" />
						</a>
					    </span>
					</c:if>
					<span class="label label-default">
					    <s:link href="downloadpage?dictId=${f:u(dictId)}">
						<bean:message key="labels.dict_synonym_link_download" />
					    </s:link>
					</span>
					<span class="label label-default">
					    <s:link href="uploadpage?dictId=${f:u(dictId)}">
						<bean:message key="labels.dict_synonym_link_upload" />
					    </s:link>
					</span>
				    </div>
				</div>
				<%-- Box Body --%>
				<div class="box-body">
				    <%-- Message --%>
				    <div>
					<html:messages id="msg" message="true">
					    <div class="alert-message info">
						<bean:write name="msg" ignore="true" />
					    </div>
					</html:messages>
					<html:errors />
				    </div>

				    <%-- Form Fields --%>
				    <div class="form-group">
					<label for="term"><bean:message key="labels.dict_synonym_source" /></label>
					<html:textarea property="inputs" rows="5" styleClass="form-control" />
				    </div>
				    <div class="form-group">
					<label for="outputs"><bean:message key="labels.dict_synonym_target" /></label>
					<html:textarea property="outputs" rows="5" styleClass="form-control" />
				    </div>
				</div>
				<%-- Box Footer --%>
				<div class="box-footer">
				    <c:if test="${crudMode == 1}">
					<input type="submit" class="btn" name="back" value="<bean:message key="labels.key_match_button_back"/>" />
					<input type="submit" class="btn btn-primary" name="confirmfromcreate"
					       value="<bean:message key="labels.key_match_button_create"/>"
										/>
				    </c:if>
				    <c:if test="${crudMode == 2}">
					<input type="submit" class="btn" name="back" value="<bean:message key="labels.key_match_button_back"/>" />
					<input type="submit" class="btn btn-primary" name="confirmfromupdate"
					       value="<bean:message key="labels.key_match_button_confirm"/>"
					/>
				    </c:if>
				</div>
			    </div>
			</div>
		    </div>
		</s:form>
>>>>>>> 2813d0b9

	    </section>
	</div>

	<jsp:include page="/WEB-INF/view/common/admin2/footer.jsp"></jsp:include>
    </div>
    <jsp:include page="/WEB-INF/view/common/admin2/foot.jsp"></jsp:include>
</body>
</html><|MERGE_RESOLUTION|>--- conflicted
+++ resolved
@@ -1,20 +1,3 @@
-<<<<<<< HEAD
-<%@page pageEncoding="UTF-8" contentType="text/html; charset=UTF-8"%><tiles:insert template="/WEB-INF/view/common/admin/layout.jsp"
-	flush="true">
-	<tiles:put name="title">
-		<la:message key="labels.dict_synonym_configuration" />
-	</tiles:put>
-	<tiles:put name="header" value="/WEB-INF/view/common/admin/header.jsp" />
-	<tiles:put name="footer" value="/WEB-INF/view/common/admin/footer.jsp" />
-	<tiles:put name="menu" value="/WEB-INF/view/common/admin/menu.jsp" />
-	<tiles:put name="menuType" value="dict" />
-	<tiles:put name="headerScript" type="string"></tiles:put>
-	<tiles:put name="body" type="string">
-
-		<h3>
-			<la:message key="labels.dict_synonym_title" />
-		</h3>
-=======
 <%@page pageEncoding="UTF-8" contentType="text/html; charset=UTF-8"%><!DOCTYPE html>
 <html>
 <head>
@@ -37,91 +20,15 @@
 		    <bean:message key="labels.dict_synonym_title" />
 		</h1>
 	    </section>
->>>>>>> 2813d0b9
 
 	    <section class="content">
 
-<<<<<<< HEAD
-			<div>
-				<ul class="pills">
-					<li><la:link href="../index">
-							<la:message key="labels.dict_list_link" />
-						</la:link></li>
-					<li><la:link href="index?dictId=${f:u(dictId)}">
-							<la:message key="labels.dict_synonym_list_link" />
-						</la:link></li>
-					<c:if test="${crudMode == 1}">
-					<li class="active"><a href="#"><la:message
-								key="labels.dict_synonym_link_create" /></a></li>
-					</c:if>
-					<c:if test="${crudMode == 2}">
-					<li class="active"><a href="#"><la:message
-								key="labels.dict_synonym_link_update" /></a></li>
-					</c:if>
-					<c:if test="${crudMode == 3}">
-					<li class="active"><a href="#"><la:message
-								key="labels.dict_synonym_link_delete" /></a></li>
-					</c:if>
-					<c:if test="${crudMode == 4}">
-					<li class="active"><a href="#"><la:message
-								key="labels.dict_synonym_link_confirm" /></a></li>
-					</c:if>
-					<li><la:link href="downloadpage?dictId=${f:u(dictId)}">
-							<la:message key="labels.dict_synonym_link_download" />
-						</la:link></li>
-					<li><la:link href="uploadpage?dictId=${f:u(dictId)}">
-							<la:message key="labels.dict_synonym_link_upload" />
-						</la:link></li>
-				</ul>
-			</div>
-
-		<%-- Edit Form: BEGIN --%>
+		<%-- Form --%>
 		<la:form>
-			<la:hidden property="crudMode" />
-			<div>
-				<la:hidden property="dictId" />
-				<c:if test="${crudMode==2}">
-					<la:hidden property="id" />
-				</c:if>
-				<table class="bordered-table zebra-striped" style="width: 500px;">
-					<tbody>
-						<tr>
-							<th style="width: 150px;"><la:message
-									key="labels.dict_synonym_source" /></th>
-							<td><la:textarea property="inputs" rows="5" style="width:98%;" /></td>
-						</tr>
-						<tr>
-							<th><la:message
-									key="labels.dict_synonym_target" /></th>
-							<td><la:textarea property="outputs" rows="5" style="width:98%;" /></td>
-						</tr>
-					</tbody>
-					<tfoot>
-						<tr>
-							<td colspan="2"><c:if test="${crudMode == 1}">
-									<input type="submit" class="btn small" name="confirmfromcreate"
-										value="<la:message key="labels.dict_synonym_button_create"/>" />
-									<input type="submit" class="btn small" name="back"
-										value="<la:message key="labels.dict_synonym_button_back"/>" />
-								</c:if> <c:if test="${crudMode == 2}">
-									<input type="submit" class="btn small" name="confirmfromupdate"
-										value="<la:message key="labels.dict_synonym_button_confirm"/>" />
-									<input type="submit" class="btn small" name="back"
-										value="<la:message key="labels.dict_synonym_button_back"/>" />
-								</c:if></td>
-						</tr>
-					</tfoot>
-				</table>
-			</div>
-		</la:form>
-		<%-- Edit Form: BEGIN --%>
-=======
-		<%-- Form --%>
-		<s:form>
-		    <html:hidden property="crudMode" />
-		    <html:hidden property="dictId" />
+		    <la:hidden property="crudMode" />
+		    <la:hidden property="dictId" />
 		    <c:if test="${crudMode==2}">
-			<html:hidden property="id" />
+			<la:hidden property="id" />
 		    </c:if>
 		    <div class="row">
 			<div class="col-md-12">
@@ -138,14 +45,14 @@
 				    </h3>
 				    <div class="box-tools pull-right">
 					<span class="label label-default">
-					    <s:link href="../index">
+					    <la:link href="../index">
 						<bean:message key="labels.dict_list_link" />
-					    </s:link>
+					    </la:link>
 					</span>
 					<span class="label label-default">
-					    <s:link href="index?dictId=${f:u(dictId)}">
+					    <la:link href="index?dictId=${f:u(dictId)}">
 						<bean:message key="labels.dict_synonym_list_link" />
-					    </s:link>
+					    </la:link>
 					</span>
 					<c:if test="${crudMode == 1}">
 					    <span class="label label-default">
@@ -176,14 +83,14 @@
 					    </span>
 					</c:if>
 					<span class="label label-default">
-					    <s:link href="downloadpage?dictId=${f:u(dictId)}">
+					    <la:link href="downloadpage?dictId=${f:u(dictId)}">
 						<bean:message key="labels.dict_synonym_link_download" />
-					    </s:link>
+					    </la:link>
 					</span>
 					<span class="label label-default">
-					    <s:link href="uploadpage?dictId=${f:u(dictId)}">
+					    <la:link href="uploadpage?dictId=${f:u(dictId)}">
 						<bean:message key="labels.dict_synonym_link_upload" />
-					    </s:link>
+					    </la:link>
 					</span>
 				    </div>
 				</div>
@@ -191,22 +98,22 @@
 				<div class="box-body">
 				    <%-- Message --%>
 				    <div>
-					<html:messages id="msg" message="true">
+					<la:messages id="msg" message="true">
 					    <div class="alert-message info">
 						<bean:write name="msg" ignore="true" />
 					    </div>
-					</html:messages>
-					<html:errors />
+					</la:messages>
+					<la:errors />
 				    </div>
 
 				    <%-- Form Fields --%>
 				    <div class="form-group">
 					<label for="term"><bean:message key="labels.dict_synonym_source" /></label>
-					<html:textarea property="inputs" rows="5" styleClass="form-control" />
+					<la:textarea property="inputs" rows="5" styleClass="form-control" />
 				    </div>
 				    <div class="form-group">
 					<label for="outputs"><bean:message key="labels.dict_synonym_target" /></label>
-					<html:textarea property="outputs" rows="5" styleClass="form-control" />
+					<la:textarea property="outputs" rows="5" styleClass="form-control" />
 				    </div>
 				</div>
 				<%-- Box Footer --%>
@@ -227,8 +134,7 @@
 			    </div>
 			</div>
 		    </div>
-		</s:form>
->>>>>>> 2813d0b9
+		</la:form>
 
 	    </section>
 	</div>
