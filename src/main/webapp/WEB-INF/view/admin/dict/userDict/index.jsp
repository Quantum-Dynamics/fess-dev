--- conflicted
+++ resolved
@@ -1,20 +1,3 @@
-<<<<<<< HEAD
-<%@page pageEncoding="UTF-8" contentType="text/html; charset=UTF-8"%><tiles:insert template="/WEB-INF/view/common/admin/layout.jsp"
-	flush="true">
-	<tiles:put name="title">
-		<la:message key="labels.dict_userdict_configuration" />
-	</tiles:put>
-	<tiles:put name="header" value="/WEB-INF/view/common/admin/header.jsp" />
-	<tiles:put name="footer" value="/WEB-INF/view/common/admin/footer.jsp" />
-	<tiles:put name="menu" value="/WEB-INF/view/common/admin/menu.jsp" />
-	<tiles:put name="menuType" value="dict" />
-	<tiles:put name="headerScript" type="string"></tiles:put>
-	<tiles:put name="body" type="string">
-
-		<h3>
-			<la:message key="labels.dict_userdict_title" />
-		</h3>
-=======
 <%@page pageEncoding="UTF-8" contentType="text/html; charset=UTF-8"%><!DOCTYPE html>
 <html>
 <head>
@@ -31,7 +14,6 @@
 	</jsp:include>
 
 	<div class="content-wrapper">
->>>>>>> 2813d0b9
 
 		<%-- Content Header --%>
 		<section class="content-header">
@@ -39,49 +21,12 @@
 			<bean:message key="labels.dict_userdict_title" />
 		</h1>
 		<ol class="breadcrumb">
-			<li class="active"><s:link href="index">
+			<li class="active"><la:link href="index">
 			<bean:message key="labels.dict_userdict_list_link" />
-			</s:link></li>
+			</la:link></li>
 		</ol>
 		</section>
 
-<<<<<<< HEAD
-		<%-- List: BEGIN --%>
-		<div class="list-table">
-			<div>
-				<ul class="pills">
-					<li><la:link href="../index">
-							<la:message key="labels.dict_list_link" />
-						</la:link></li>
-					<li class="active"><a href="#"><la:message
-								key="labels.dict_userdict_list_link" /></a></li>
-					<li><la:link href="createpage?dictId=${f:u(dictId)}">
-							<la:message key="labels.dict_userdict_link_create" />
-						</la:link></li>
-					<li><la:link href="downloadpage?dictId=${f:u(dictId)}">
-							<la:message key="labels.dict_userdict_link_download" />
-						</la:link></li>
-					<li><la:link href="uploadpage?dictId=${f:u(dictId)}">
-							<la:message key="labels.dict_userdict_link_upload" />
-						</la:link></li>
-				</ul>
-			</div>
-
-			<c:if test="${userDictPager.allRecordCount == 0}">
-				<p class="alert-message warning">
-					<la:message key="labels.list_could_not_find_crud_table" />
-				</p>
-			</c:if>
-			<c:if test="${userDictPager.allRecordCount > 0}">
-				<table class="bordered-table zebra-striped">
-					<thead>
-						<tr>
-							<th style="text-align: left;"><la:message
-									key="labels.dict_userdict_token" /></th>
-							<th style="text-align: left;"><la:message
-									key="labels.dict_userdict_reading" /></th>
-							<th style="text-align: center; width: 200px;">&nbsp;</th>
-=======
 		<section class="content">
 
 		<div class="row">
@@ -94,9 +39,9 @@
 				</h3>
 				<div class="box-tools pull-right">
 					<span class="label label-default">
-					<s:link href="../index">
+					<la:link href="../index">
 						<bean:message key="labels.dict_list_link" />
-					</s:link>
+					</la:link>
 					</span>
 					<span class="label label-default">
 					<a href="#">
@@ -104,19 +49,19 @@
 					</a>
 					</span>
 					<span class="label label-default">
-					<s:link href="createpage?dictId=${f:u(dictId)}">
+					<la:link href="createpage?dictId=${f:u(dictId)}">
 						<bean:message key="labels.dict_userdict_link_create" />
-					</s:link>
+					</la:link>
 					</span>
 					<span class="label label-default">
-					<s:link href="downloadpage?dictId=${f:u(dictId)}">
+					<la:link href="downloadpage?dictId=${f:u(dictId)}">
 						<bean:message key="labels.dict_userdict_link_download" />
-					</s:link>
+					</la:link>
 					</span>
 					<span class="label label-default">
-					<s:link href="uploadpage?dictId=${f:u(dictId)}">
+					<la:link href="uploadpage?dictId=${f:u(dictId)}">
 						<bean:message key="labels.dict_userdict_link_upload" />
-					</s:link>
+					</la:link>
 					</span>
 				</div>
 				</div>
@@ -124,12 +69,12 @@
 				<div class="box-body">
 				<%-- Message --%>
 				<div>
-					<html:messages id="msg" message="true">
+					<la:messages id="msg" message="true">
 					<div class="alert-message info">
 						<bean:write name="msg" ignore="true" />
 					</div>
-					</html:messages>
-					<html:errors />
+					</la:messages>
+					<la:errors />
 				</div>
 				<%-- List --%>
 				<c:if test="${userDictPager.allRecordCount == 0}">
@@ -148,68 +93,10 @@
 						    <bean:message
 						      key="labels.dict_userdict_reading" /></th>
 						</tr>
->>>>>>> 2813d0b9
 						</tr>
 					</thead>
 					<tbody>
 						<c:forEach var="data" varStatus="s" items="${userDictItemItems}">
-<<<<<<< HEAD
-							<tr class="${s.index % 2 == 0 ? 'row1' : 'row2'}">
-								<td>${f:h(data.token)}</td>
-								<td>${f:h(data.reading)}</td>
-								<td style="text-align: center;"><la:link
-										href="confirmpage/${f:u(dictId)}/4/${f:u(data.id)}">
-										<la:message key="labels.dict_link_details" />
-									</la:link> <la:link href="editpage/${f:u(dictId)}/2/${f:u(data.id)}">
-										<la:message key="labels.dict_link_edit" />
-									</la:link> <la:link href="deletepage/${f:u(dictId)}/3/${f:u(data.id)}">
-										<la:message key="labels.dict_link_delete" />
-									</la:link></td>
-							</tr>
-						</c:forEach>
-					</tbody>
-				</table>
-				<%-- Page Navigation: BEGIN --%>
-				<div class="row center">
-					<div class="pagination">
-						<ul>
-							<c:if test="${userDictPager.existPrePage}">
-								<li class="prev"><la:link
-										href="list/${f:u(dictId)}/${userDictPager.currentPageNumber - 1}">
-										<la:message key="labels.dict_link_prev_page" />
-									</la:link></li>
-							</c:if>
-							<c:if test="${!userDictPager.existPrePage}">
-								<li class="prev disabled"><a href="#"><la:message
-											key="labels.dict_link_prev_page" /></a></li>
-							</c:if>
-							<c:forEach var="p" varStatus="s"
-								items="${userDictPager.pageNumberList}">
-								<li
-									<c:if test="${p == userDictPager.currentPageNumber}">class="active"</c:if>>
-									<la:link href="list/${f:u(dictId)}/${p}">${p}</la:link>
-								</li>
-							</c:forEach>
-							<c:if test="${userDictPager.existNextPage}">
-								<li class="next"><la:link
-										href="list/${f:u(dictId)}/${userDictPager.currentPageNumber + 1}">
-										<la:message key="labels.dict_link_next_page" />
-									</la:link></li>
-							</c:if>
-							<c:if test="${!userDictPager.existNextPage}">
-								<li class="next disabled"><a href="#"><la:message
-											key="labels.dict_link_next_page" /></a></li>
-							</c:if>
-						</ul>
-					</div>
-
-					<div>
-						<span><la:message key="labels.pagination_page_guide_msg"
-								arg0="${f:h(userDictPager.currentPageNumber)}"
-								arg1="${f:h(userDictPager.allPageCount)}"
-								arg2="${f:h(userDictPager.allRecordCount)}" /></span>
-					</div>
-=======
 						    <tr class="${s.index % 2 == 0 ? 'row1' : 'row2'}" data-href="confirmpage/${f:u(dictId)}/4/${f:u(data.id)}">
 							<td>${f:h(data.token)}</td>
 							<td>${f:h(data.reading)}</td>
@@ -229,28 +116,27 @@
 				<%-- Paging Navigation --%>
 				<ul class="pagination pagination-sm no-margin pull-right">
 					<c:if test="${userDictPager.existPrePage}">
-					<li class="prev"><s:link href="list/${userDictPager.currentPageNumber - 1}">
+					<li class="prev"><la:link href="list/${userDictPager.currentPageNumber - 1}">
 						<bean:message key="labels.dict_link_prev_page" />
-					</s:link></li>
+					</la:link></li>
 					</c:if>
 					<c:if test="${!userDictPager.existPrePage}">
 					<li class="prev disabled"><a href="#"><bean:message key="labels.dict_link_prev_page" /></a></li>
 					</c:if>
 					<c:forEach var="p" varStatus="s" items="${userDictPager.pageNumberList}">
-					<li <c:if test="${p == userDictPager.currentPageNumber}">class="active"</c:if>><s:link href="list/${p}">${p}</s:link>
+					<li <c:if test="${p == userDictPager.currentPageNumber}">class="active"</c:if>><la:link href="list/${p}">${p}</la:link>
 					</li>
 					</c:forEach>
 					<c:if test="${userDictPager.existNextPage}">
-					<li class="next"><s:link href="list/${userDictPager.currentPageNumber + 1}">
+					<li class="next"><la:link href="list/${userDictPager.currentPageNumber + 1}">
 						<bean:message key="labels.dict_link_next_page" />
-					</s:link></li>
+					</la:link></li>
 					</c:if>
 					<c:if test="${!userDictPager.existNextPage}">
 					<li class="next disabled"><a href="#"><bean:message key="labels.dict_link_next_page" /></a></li>
 					</c:if>
 				</ul>
 
->>>>>>> 2813d0b9
 				</div>
 			</div>
 			</div>
