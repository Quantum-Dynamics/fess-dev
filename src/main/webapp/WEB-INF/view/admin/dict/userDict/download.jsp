<<<<<<< HEAD
<%@page pageEncoding="UTF-8" contentType="text/html; charset=UTF-8"%><tiles:insert template="/WEB-INF/view/common/admin/layout.jsp"
	flush="true">
	<tiles:put name="title">
		<la:message key="labels.dict_userdict_configuration" />
	</tiles:put>
	<tiles:put name="header" value="/WEB-INF/view/common/admin/header.jsp" />
	<tiles:put name="footer" value="/WEB-INF/view/common/admin/footer.jsp" />
	<tiles:put name="menu" value="/WEB-INF/view/common/admin/menu.jsp" />
	<tiles:put name="menuType" value="dict" />
	<tiles:put name="headerScript" type="string"></tiles:put>
	<tiles:put name="body" type="string">

		<h3>
			<la:message key="labels.dict_userdict_title" />
		</h3>
=======
<%@page pageEncoding="UTF-8" contentType="text/html; charset=UTF-8"%><!DOCTYPE html>
<html>
<head>
<meta charset="UTF-8">
<title>Fess | <bean:message key="labels.dict_userdict_configuration" /></title>
<jsp:include page="/WEB-INF/view/common/admin2/head.jsp"></jsp:include>
</head>
<body class="skin-blue sidebar-mini">
	<div class="wrapper">
	<jsp:include page="/WEB-INF/view/common/admin2/header.jsp"></jsp:include>
	<jsp:include page="/WEB-INF/view/common/admin2/sidebar.jsp">
		<jsp:param name="menuCategoryType" value="crawl" />
		<jsp:param name="menuType" value="dict" />
	</jsp:include>

	<div class="content-wrapper">

		<%-- Content Header --%>
		<section class="content-header">
		<h1>
			<bean:message key="labels.dict_userdict_title" />
		</h1>
		<ol class="breadcrumb">
			<li class="active"><s:link href="index">
			<bean:message key="labels.dict_userdict_link_download" />
			</s:link></li>
		</ol>
		</section>
>>>>>>> 2813d0b9

		<section class="content">

<<<<<<< HEAD
			<div>
				<ul class="pills">
					<li><la:link href="../index">
							<la:message key="labels.dict_list_link" />
						</la:link></li>
					<li><la:link href="index?dictId=${f:u(dictId)}">
							<la:message key="labels.dict_userdict_list_link" />
						</la:link></li>
					<li><la:link href="createpage?dictId=${f:u(dictId)}">
							<la:message key="labels.dict_userdict_link_create" />
						</la:link></li>
					<li class="active"><a href="#">
							<la:message key="labels.dict_userdict_link_download" />
						</a></li>
					<li><la:link href="uploadpage?dictId=${f:u(dictId)}">
							<la:message key="labels.dict_userdict_link_upload" />
						</la:link></li>
				</ul>
			</div>

		<%-- Edit Form: BEGIN --%>
		<la:form>
			<div>
				<la:hidden property="dictId" />
				<table class="bordered-table zebra-striped" style="width: 500px;">
					<tbody>
						<tr>
							<th style="vertical-align: middle;">${f:h(filename)}</th>
							<td style="width: 150px;text-align: center;"><input type="submit"
								class="btn small" name="download"
								value="<la:message key="labels.dict_userdict_button_download"/>" />
=======
		<div class="row">
			<div class="col-md-12">
			<div class="box">
				<%-- Box Header --%>
				<div class="box-header with-border">
				<h3 class="box-title">
					<bean:message key="labels.dict_userdict_link_download" />
				</h3>
				<div class="box-tools pull-right">
					<span class="label label-default">
					<s:link href="../index">
						<bean:message key="labels.dict_list_link" />
					</s:link>
					</span>
					<span class="label label-default">
					<a href="#">
						<bean:message key="labels.dict_userdict_list_link" />
					</a>
					</span>
					<span class="label label-default">
					<s:link href="createpage?dictId=${f:u(dictId)}">
						<bean:message key="labels.dict_userdict_link_create" />
					</s:link>
					</span>
					<span class="label label-default">
					<s:link href="downloadpage?dictId=${f:u(dictId)}">
						<bean:message key="labels.dict_userdict_link_download" />
					</s:link>
					</span>
					<span class="label label-default">
					<s:link href="uploadpage?dictId=${f:u(dictId)}">
						<bean:message key="labels.dict_userdict_link_upload" />
					</s:link>
					</span>
				</div>
				</div>
				<%-- Box Body --%>
				<div class="box-body">
				<%-- Message --%>
				<div>
					<html:messages id="msg" message="true">
					<div class="alert-message info">
						<bean:write name="msg" ignore="true" />
					</div>
					</html:messages>
					<html:errors />
				</div>

				<%-- Edit Form: BEGIN --%>
				<s:form>
					<div>
					<html:hidden property="dictId" />
					<table class="table table-bordered table-striped">
						<tbody>
						<tr>
							<th style="">${f:h(filename)}</th>
							<td style="form-control">
							<input type="submit"
								   class="btn small" name="download"
								   value="<bean:message key="labels.dict_userdict_button_download"/>" />
>>>>>>> 2813d0b9
							</td>
						</tr>
						</tbody>
					</table>
					</div>
				</s:form>
				<%-- Edit Form: BEGIN --%>

				</div>
			</div>
<<<<<<< HEAD
		</la:form>
		<%-- Edit Form: BEGIN --%>
=======
			</div>
		</div>

		</section>
	</div>
>>>>>>> 2813d0b9

	<jsp:include page="/WEB-INF/view/common/admin2/footer.jsp"></jsp:include>
	</div>
	<jsp:include page="/WEB-INF/view/common/admin2/foot.jsp"></jsp:include>
</body>
</html><|MERGE_RESOLUTION|>--- conflicted
+++ resolved
@@ -1,20 +1,3 @@
-<<<<<<< HEAD
-<%@page pageEncoding="UTF-8" contentType="text/html; charset=UTF-8"%><tiles:insert template="/WEB-INF/view/common/admin/layout.jsp"
-	flush="true">
-	<tiles:put name="title">
-		<la:message key="labels.dict_userdict_configuration" />
-	</tiles:put>
-	<tiles:put name="header" value="/WEB-INF/view/common/admin/header.jsp" />
-	<tiles:put name="footer" value="/WEB-INF/view/common/admin/footer.jsp" />
-	<tiles:put name="menu" value="/WEB-INF/view/common/admin/menu.jsp" />
-	<tiles:put name="menuType" value="dict" />
-	<tiles:put name="headerScript" type="string"></tiles:put>
-	<tiles:put name="body" type="string">
-
-		<h3>
-			<la:message key="labels.dict_userdict_title" />
-		</h3>
-=======
 <%@page pageEncoding="UTF-8" contentType="text/html; charset=UTF-8"%><!DOCTYPE html>
 <html>
 <head>
@@ -38,48 +21,14 @@
 			<bean:message key="labels.dict_userdict_title" />
 		</h1>
 		<ol class="breadcrumb">
-			<li class="active"><s:link href="index">
+			<li class="active"><la:link href="index">
 			<bean:message key="labels.dict_userdict_link_download" />
-			</s:link></li>
+			</la:link></li>
 		</ol>
 		</section>
->>>>>>> 2813d0b9
 
 		<section class="content">
 
-<<<<<<< HEAD
-			<div>
-				<ul class="pills">
-					<li><la:link href="../index">
-							<la:message key="labels.dict_list_link" />
-						</la:link></li>
-					<li><la:link href="index?dictId=${f:u(dictId)}">
-							<la:message key="labels.dict_userdict_list_link" />
-						</la:link></li>
-					<li><la:link href="createpage?dictId=${f:u(dictId)}">
-							<la:message key="labels.dict_userdict_link_create" />
-						</la:link></li>
-					<li class="active"><a href="#">
-							<la:message key="labels.dict_userdict_link_download" />
-						</a></li>
-					<li><la:link href="uploadpage?dictId=${f:u(dictId)}">
-							<la:message key="labels.dict_userdict_link_upload" />
-						</la:link></li>
-				</ul>
-			</div>
-
-		<%-- Edit Form: BEGIN --%>
-		<la:form>
-			<div>
-				<la:hidden property="dictId" />
-				<table class="bordered-table zebra-striped" style="width: 500px;">
-					<tbody>
-						<tr>
-							<th style="vertical-align: middle;">${f:h(filename)}</th>
-							<td style="width: 150px;text-align: center;"><input type="submit"
-								class="btn small" name="download"
-								value="<la:message key="labels.dict_userdict_button_download"/>" />
-=======
 		<div class="row">
 			<div class="col-md-12">
 			<div class="box">
@@ -90,9 +39,9 @@
 				</h3>
 				<div class="box-tools pull-right">
 					<span class="label label-default">
-					<s:link href="../index">
+					<la:link href="../index">
 						<bean:message key="labels.dict_list_link" />
-					</s:link>
+					</la:link>
 					</span>
 					<span class="label label-default">
 					<a href="#">
@@ -100,19 +49,19 @@
 					</a>
 					</span>
 					<span class="label label-default">
-					<s:link href="createpage?dictId=${f:u(dictId)}">
+					<la:link href="createpage?dictId=${f:u(dictId)}">
 						<bean:message key="labels.dict_userdict_link_create" />
-					</s:link>
+					</la:link>
 					</span>
 					<span class="label label-default">
-					<s:link href="downloadpage?dictId=${f:u(dictId)}">
+					<la:link href="downloadpage?dictId=${f:u(dictId)}">
 						<bean:message key="labels.dict_userdict_link_download" />
-					</s:link>
+					</la:link>
 					</span>
 					<span class="label label-default">
-					<s:link href="uploadpage?dictId=${f:u(dictId)}">
+					<la:link href="uploadpage?dictId=${f:u(dictId)}">
 						<bean:message key="labels.dict_userdict_link_upload" />
-					</s:link>
+					</la:link>
 					</span>
 				</div>
 				</div>
@@ -120,18 +69,18 @@
 				<div class="box-body">
 				<%-- Message --%>
 				<div>
-					<html:messages id="msg" message="true">
+					<la:messages id="msg" message="true">
 					<div class="alert-message info">
 						<bean:write name="msg" ignore="true" />
 					</div>
-					</html:messages>
-					<html:errors />
+					</la:messages>
+					<la:errors />
 				</div>
 
 				<%-- Edit Form: BEGIN --%>
-				<s:form>
+				<la:form>
 					<div>
-					<html:hidden property="dictId" />
+					<la:hidden property="dictId" />
 					<table class="table table-bordered table-striped">
 						<tbody>
 						<tr>
@@ -140,27 +89,21 @@
 							<input type="submit"
 								   class="btn small" name="download"
 								   value="<bean:message key="labels.dict_userdict_button_download"/>" />
->>>>>>> 2813d0b9
 							</td>
 						</tr>
 						</tbody>
 					</table>
 					</div>
-				</s:form>
+				</la:form>
 				<%-- Edit Form: BEGIN --%>
 
 				</div>
 			</div>
-<<<<<<< HEAD
-		</la:form>
-		<%-- Edit Form: BEGIN --%>
-=======
 			</div>
 		</div>
 
 		</section>
 	</div>
->>>>>>> 2813d0b9
 
 	<jsp:include page="/WEB-INF/view/common/admin2/footer.jsp"></jsp:include>
 	</div>
